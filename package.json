{
	"name": "remix-auth-auth0",
	"version": "2.0.0",
	"keywords": [
		"remix",
		"remix-auth",
		"auth",
		"authentication",
		"strategy",
		"auth0"
	],
	"homepage": "https://github.com/danestves/remix-auth-auth0#readme",
	"repository": {
		"type": "git",
		"url": "https://github.com/danestves/remix-auth-auth0"
	},
	"license": "MIT",
	"sideEffects": false,
	"type": "module",
	"exports": {
		".": "./build/index.js",
		"./package.json": "./package.json"
	},
	"files": [
		"build",
		"package.json",
		"README.md"
	],
	"scripts": {
		"build": "tsc",
		"exports": "bun run ./scripts/exports.ts",
		"quality": "biome check .",
		"quality:fix": "biome check . --write --unsafe",
		"typecheck": "tsc --noEmit"
	},
	"dependencies": {
		"@mjackson/headers": "0.10.0",
<<<<<<< HEAD
		"arctic": "3.5.0",
		"debug": "4.4.0"
=======
		"arctic": "3.6.0"
>>>>>>> 5e642e50
	},
	"devDependencies": {
		"@biomejs/biome": "1.9.4",
		"@total-typescript/tsconfig": "1.0.4",
		"@types/bun": "1.2.8",
		"@types/debug": "4.1.12",
		"msw": "2.7.3",
		"typedoc": "0.28.1",
		"typedoc-plugin-mdn-links": "5.0.1",
		"typescript": "5.8.2"
	},
	"peerDependencies": {
		"remix-auth": "^4.0.0"
	},
	"engines": {
		"node": "^18.0.0 || ^20.0.0 || >=20.0.0"
	}
}<|MERGE_RESOLUTION|>--- conflicted
+++ resolved
@@ -35,12 +35,7 @@
 	},
 	"dependencies": {
 		"@mjackson/headers": "0.10.0",
-<<<<<<< HEAD
-		"arctic": "3.5.0",
-		"debug": "4.4.0"
-=======
 		"arctic": "3.6.0"
->>>>>>> 5e642e50
 	},
 	"devDependencies": {
 		"@biomejs/biome": "1.9.4",
